package org.http4s

<<<<<<< HEAD
import attributes.Key
import scalaz.concurrent.Task
import scalaz.stream.Process._
import scalaz.stream.Process
import org.http4s.Status.Ok
import scala.concurrent.Future
import org.http4s.attributes.{Key}

class ExampleRoute extends RouteHandler {
=======
import scala.language.reflectiveCalls
import concurrent.{Future, ExecutionContext}
import play.api.libs.iteratee._
import akka.util.ByteString

object ExampleRoute {
>>>>>>> 1af7430f
  import Status._
  import Writable._
  import BodyParser._

  val flatBigString = (0 until 1000).map{ i => s"This is string number $i" }.foldLeft(""){_ + _}

<<<<<<< HEAD
  val routeScope = new attributes.AppScope

  object myVar extends Key[Int]

  myVar in routeScope := 0

  import scala.concurrent.ExecutionContext.Implicits.global
=======
  val MyVar = AttributeKey[Int]("myVar")
>>>>>>> 1af7430f

  def apply(): HttpService = {
    case Get -> Root / "ping" =>
      Ok("pong")

    case req @ Get -> Root / ("echo" | "echo2") =>
      Task.now(Response(body = req.body.map {
        case chunk: BodyChunk => chunk.slice(6, chunk.length)
        case chunk => chunk
      }))

/*
    case req @ Post -> Root / "sum"  =>
      text(req) { s =>
        val sum = s.split('\n').map(_.toInt).sum
        Ok(sum)
      }.toTask

    case req @ Get -> Root / "attributes" =>
      val req2 = req.updated(MyVar, 55)
      Ok("Hello" + req(MyVar) +  " and " + req2(MyVar) + ".\n")

    case req @ Post -> Root / "trailer" =>
      trailer(t => Ok(t.headers.length))

    case req @ Post -> Root / "body-and-trailer" =>
      for {
        body <- text(req.charset)
        trailer <- trailer
      } yield Ok(s"$body\n${trailer.headers("Hi").value}")
*/

    case Get -> Root / "html" =>
      Ok(
        <html><body>
          <div id="main">
            <h2>Hello world!</h2><br/>
            <h1>This is H1</h1>
          </div>
        </body></html>
      )

/*
    case req @ Get -> Root / "stream" =>
      Ok(Concurrent.unicast[ByteString]({
        channel =>
          new Thread {
            override def run() {
              for (i <- 1 to 10) {
                channel.push(ByteString("%d\n".format(i), req.charset.value))
                Thread.sleep(1000)
              }
              channel.eofAndEnd()
            }
          }.start()

      }))

    case Get -> Root / "bigstring" =>
      Ok(body = (0 until 1000).map(i => BodyChunk(s"This is string number $i")))
*/

    case Get -> Root / "future" =>
      Ok(Future("Hello from the future!"))

    case req @ Get -> Root / "bigstring2" =>
      val body = Process.range(0, 1000).map(i => BodyChunk(s"This is string number $i"))
      Task.now {
        Response(body = body)
      }

    /*
  case req @ Get -> Root / "bigstring3" =>
    Done{
      Ok(flatBigString)
    }

  case Get -> Root / "contentChange" =>
    Ok("<h2>This will have an html content type!</h2>", MediaTypes.`text/html`)

    case req @ Get -> Root / "challenge" =>
      req.body |> (await1[HttpChunk] flatMap {
        case bits: BodyChunk if (bits.decodeString(req.prelude.charset)).startsWith("Go") =>
          Process.emit(Response(body = emit(bits) then req.body))
        case bits: BodyChunk if (bits.decodeString(req.prelude.charset)).startsWith("NoGo") =>
          Process.emit(Response(ResponsePrelude(status = Status.BadRequest), body = Process.emit(BodyChunk("Booo!"))))
        case _ =>
          Process.emit(Response(ResponsePrelude(status = Status.BadRequest), body = Process.emit(BodyChunk("no data"))))
      })

    case req @ Root :/ "root-element-name" =>
      req.body |> takeBytes(1024 * 1024) |>
        (processes.fromSemigroup[HttpChunk].map { chunks =>
          val in = chunks.asInputStream
          val source = new InputSource(in)
          source.setEncoding(req.prelude.charset.value)
          val elem = XML.loadXML(source, XML.parser)
          Response(body = emit(BodyChunk(elem.label)))
        }).liftR |>
        processes.lift(_.fold(identity _, identity _))
*/
    case req @ Get -> Root / "fail" =>
      sys.error("FAIL")

    case req =>
      println("Got request that didn't match: " + req.prelude.pathInfo)
      Task.now(Response(body = Process.emit(s"Didn't find match: ${req.prelude.pathInfo}").map(s => BodyChunk(s.getBytes))))
  }
}<|MERGE_RESOLUTION|>--- conflicted
+++ resolved
@@ -1,40 +1,21 @@
 package org.http4s
 
-<<<<<<< HEAD
-import attributes.Key
 import scalaz.concurrent.Task
 import scalaz.stream.Process._
 import scalaz.stream.Process
 import org.http4s.Status.Ok
 import scala.concurrent.Future
-import org.http4s.attributes.{Key}
 
-class ExampleRoute extends RouteHandler {
-=======
-import scala.language.reflectiveCalls
-import concurrent.{Future, ExecutionContext}
-import play.api.libs.iteratee._
-import akka.util.ByteString
-
-object ExampleRoute {
->>>>>>> 1af7430f
+class ExampleRoute {
   import Status._
   import Writable._
   import BodyParser._
 
   val flatBigString = (0 until 1000).map{ i => s"This is string number $i" }.foldLeft(""){_ + _}
 
-<<<<<<< HEAD
-  val routeScope = new attributes.AppScope
+  import scala.concurrent.ExecutionContext.Implicits.global
 
-  object myVar extends Key[Int]
-
-  myVar in routeScope := 0
-
-  import scala.concurrent.ExecutionContext.Implicits.global
-=======
   val MyVar = AttributeKey[Int]("myVar")
->>>>>>> 1af7430f
 
   def apply(): HttpService = {
     case Get -> Root / "ping" =>
