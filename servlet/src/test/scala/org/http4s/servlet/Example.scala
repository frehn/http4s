package org.http4s
package servlet

import play.api.libs.iteratee._
import org.eclipse.jetty.server.Server
import org.eclipse.jetty.servlet.{ServletHolder, ServletContextHandler}
import javax.servlet.http.{HttpServletResponse, HttpServletRequest, HttpServlet}

import Bodies._
import concurrent.Future
import org.http4s.Responder
import org.http4s.Request

/**
 * @author ross
 */
object Example extends App {
<<<<<<< HEAD

  import concurrent.ExecutionContext.Implicits.global

  val http4sServlet = new Http4sServlet({
    case req if req.pathInfo == "/ping" =>
      Future.successful(Responder(body = Enumerator("pong".getBytes())))

    case req if req.pathInfo == "/stream" =>
      Future.successful(Responder(body = Concurrent.unicast({
        channel =>
          for (i <- 1 to 10) {
            channel.push("%d\n".format(i).getBytes)
            Thread.sleep(1000)
          }
          channel.eofAndEnd()
      })))

    case req if req.pathInfo == "/echo" =>
      Future.successful(Responder(body = req.body))
  })
=======
  val http4sServlet = new Http4sServlet(ExampleRoute())
>>>>>>> c839b1c0

  val rawServlet = new HttpServlet {
    override def service(req: HttpServletRequest, resp: HttpServletResponse) {
      if (req.getPathInfo == "/ping")
        resp.getWriter.write("pong")
      else if (req.getPathInfo == "/echo") {
        val bytes = new Array[Byte](8 * 1024);
        var in = 0
        while ({in = req.getInputStream.read(bytes); in >= 0}) {
          resp.getOutputStream.write(bytes, 0, in)
          resp.flushBuffer()
        }
      }
    }
  }

  val server = new Server(8080)
  val context = new ServletContextHandler()
  context.setContextPath("/")
  server.setHandler(context);
  context.addServlet(new ServletHolder(http4sServlet), "/http4s/*")
  context.addServlet(new ServletHolder(rawServlet), "/raw/*")
  server.start()
  server.join()
}<|MERGE_RESOLUTION|>--- conflicted
+++ resolved
@@ -15,30 +15,10 @@
  * @author ross
  */
 object Example extends App {
-<<<<<<< HEAD
 
   import concurrent.ExecutionContext.Implicits.global
 
-  val http4sServlet = new Http4sServlet({
-    case req if req.pathInfo == "/ping" =>
-      Future.successful(Responder(body = Enumerator("pong".getBytes())))
-
-    case req if req.pathInfo == "/stream" =>
-      Future.successful(Responder(body = Concurrent.unicast({
-        channel =>
-          for (i <- 1 to 10) {
-            channel.push("%d\n".format(i).getBytes)
-            Thread.sleep(1000)
-          }
-          channel.eofAndEnd()
-      })))
-
-    case req if req.pathInfo == "/echo" =>
-      Future.successful(Responder(body = req.body))
-  })
-=======
   val http4sServlet = new Http4sServlet(ExampleRoute())
->>>>>>> c839b1c0
 
   val rawServlet = new HttpServlet {
     override def service(req: HttpServletRequest, resp: HttpServletResponse) {
